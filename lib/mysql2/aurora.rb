# frozen_string_literal: true

require 'mysql2/aurora/version'
require 'mysql2'

module Mysql2
  # mysql2 aurora module
  # @note This module patch Mysql2::Client
  module Aurora
    ORIGINAL_CLIENT_CLASS = ::Mysql2.send(:remove_const, :Client)

    # Implement client patch
    class Client
      attr_reader :client

      AuroraReadOnlyError = Class.new(StandardError) do
        attr_reader :read_only_value

        def initialize(read_only_value)
          @read_only_value = read_only_value
          super("read_only_value was '#{read_only_value}', expected: 'OFF'")
        end
      end

      AURORA_READONLY_ERROR = /(read-only|READ ONLY)/i
      AURORA_READONLY_CHECK_QUERY = \
        "SHOW GLOBAL VARIABLES LIKE '%s';"

      AURORA_CONNECTION_ERRORS = [
        'client is not connected',
        'Lost connection to MySQL server',
        "Can't connect to MySQL",
        'Server shutdown in progress'
      ].freeze

      # Initialize class
      # @note [Override] with reconnect options
      # @param [Hash] opts Options
      # @option opts [Integer] aurora_max_retry Max retry count, when failover. (Default: 5)
      # @option opts [Bool] aurora_disconnect_on_readonly, when readonly exception hit terminate the connection (Default: false)
      def initialize(opts)
<<<<<<< HEAD
        @opts      = Mysql2::Util.key_hash_as_symbols(opts)
        @max_retry = (@opts.delete(:aurora_max_retry) || 5).to_i
        aurora_reconnect!
      end

      def aurora_reconnect!
        query_options = {}
        unless @client.nil?
          begin
            @client.close
            query_options = (@client.query_options&.dup || {})
          rescue => e
            warn "[mysql2-aurora] reconnect! error: #{e.message} (#{e.class})"
          end
        end

        @client = ::Mysql2::Aurora::ORIGINAL_CLIENT_CLASS.new(@opts)
        @client.query_options.merge!(query_options)
=======
        @opts = Mysql2::Util.key_hash_as_symbols(opts)
        @max_retry = @opts.delete(:aurora_max_retry) || 5
        @disconnect_only = @opts.delete(:aurora_disconnect_on_readonly) || false
        reconnect!
>>>>>>> 3d8f11b9
      end

      # Execute query with reconnect
      # @note [Override] with reconnect.
      def query(*args)
        aurora_reconnect! if client.closed?
        begin
          client.query(*args)
<<<<<<< HEAD
        rescue ::Mysql2::Error => e
          if aurora_connection_error?(e.message)
            aurora_wait_for_availability_after(e)
            aurora_reconnect!
          end

          raise e
        end
      end

      def aurora_readonly_error?(message)
        message.match?(AURORA_READONLY_ERROR)
      end

      def aurora_connection_error?(message)
        AURORA_CONNECTION_ERRORS.any? do |matching_str|
          message.include?(matching_str)
        end
      end

      def aurora_wait_for_availability_after(error)
        warn "[mysql2-aurora] auto reconnect origin error: #{error.message}, max retries: #{@max_retry}"
        try_count = 1
        begin
          retry_interval_seconds = [1.5 * (try_count - 1), 10].min

          warn "[mysql2-aurora] Retry after #{retry_interval_seconds}seconds"
          sleep retry_interval_seconds
          check_client = ::Mysql2::Aurora::ORIGINAL_CLIENT_CLASS.new(@opts)

          if aurora_readonly_error?(error.message)
            # if error was a readonly type, it must check that we are not being
            # reconnected to a slave, so we ensure that we are connected to a
            # master node by checking 'innodb_read_only' MySQL's variable
            # it must be set to 'OFF' if we are on the master
            show_variables_res = check_client.query(
              format(
                AURORA_READONLY_CHECK_QUERY, ::Mysql2::Aurora.read_only_variable
              ),
              as: :array
            ).to_a

            if show_variables_res.length == 0 ||
              show_variables_res[0][1].to_s.upcase != 'OFF'
              raise AuroraReadOnlyError, show_variables_res[0][1]
            end
          else
            check_client.ping
          end
        rescue ::Mysql2::Error, AuroraReadOnlyError => e
          warn "[mysql2-aurora] auto reconnect error: #{e.message}"
          try_count += 1
          retry if try_count <= @max_retry
        end
=======
        rescue Mysql2::Error => e
          raise e unless e.message&.include?('--read-only')

          try_count += 1

          if @disconnect_only
            warn '[mysql2-aurora] Database is readonly, Aurora failover event likely occured, closing database connection'
            disconnect!
          elsif try_count <= @max_retry
            retry_interval_seconds = [1.5 * (try_count - 1), 10].min

            warn "[mysql2-aurora] Database is readonly. Retry after #{retry_interval_seconds}seconds"
            sleep retry_interval_seconds
            reconnect!
            retry
          end

          raise e
        end
      end

      # Reconnect to database and Set `@client`
      # @note If client is not connected, Connect to database.
      def reconnect!
        query_options = (@client&.query_options&.dup || {})

        disconnect!
>>>>>>> 3d8f11b9

        warn "[mysql2-aurora] auto-reconnect success"
      end

      # Close connection to database server
      def disconnect!
        @client&.close
      rescue StandardError
        nil
      end

      # Delegate method call to client.
      # @param [String] name  Method name
      # @param [Array]  args  Method arguments
      # @param [Proc]   block Method block
      def method_missing(name, *args, &block) # rubocop:disable Style/MethodMissingSuper, Style/MissingRespondToMissing
        @client.__send__(name, *args, &block)
      end

      # Delegate method call to Mysql2::Client.
      # @param [String] name  Method name
      # @param [Array]  args  Method arguments
      # @param [Proc]   block Method block
      def self.method_missing(name, *args, &block) # rubocop:disable Style/MethodMissingSuper, Style/MissingRespondToMissing
        ::Mysql2::Aurora::ORIGINAL_CLIENT_CLASS.__send__(
          name, *args, &block
        )
      end

      # Delegate const reference to class.
      # @param [Symbol] name Const name
      def self.const_missing(name)
        ::Mysql2::Aurora::ORIGINAL_CLIENT_CLASS.const_get(name)
      end
    end

    module_function
    def read_only_variable=(arg)
      @read_only_variable = arg.to_s
    end

    def read_only_variable
      @read_only_variable ||= 'read_only'
    end
  end
end

Mysql2.const_set(:Client, ::Mysql2::Aurora::Client)<|MERGE_RESOLUTION|>--- conflicted
+++ resolved
@@ -39,31 +39,10 @@
       # @option opts [Integer] aurora_max_retry Max retry count, when failover. (Default: 5)
       # @option opts [Bool] aurora_disconnect_on_readonly, when readonly exception hit terminate the connection (Default: false)
       def initialize(opts)
-<<<<<<< HEAD
-        @opts      = Mysql2::Util.key_hash_as_symbols(opts)
-        @max_retry = (@opts.delete(:aurora_max_retry) || 5).to_i
-        aurora_reconnect!
-      end
-
-      def aurora_reconnect!
-        query_options = {}
-        unless @client.nil?
-          begin
-            @client.close
-            query_options = (@client.query_options&.dup || {})
-          rescue => e
-            warn "[mysql2-aurora] reconnect! error: #{e.message} (#{e.class})"
-          end
-        end
-
-        @client = ::Mysql2::Aurora::ORIGINAL_CLIENT_CLASS.new(@opts)
-        @client.query_options.merge!(query_options)
-=======
         @opts = Mysql2::Util.key_hash_as_symbols(opts)
         @max_retry = @opts.delete(:aurora_max_retry) || 5
         @disconnect_only = @opts.delete(:aurora_disconnect_on_readonly) || false
         reconnect!
->>>>>>> 3d8f11b9
       end
 
       # Execute query with reconnect
@@ -72,62 +51,6 @@
         aurora_reconnect! if client.closed?
         begin
           client.query(*args)
-<<<<<<< HEAD
-        rescue ::Mysql2::Error => e
-          if aurora_connection_error?(e.message)
-            aurora_wait_for_availability_after(e)
-            aurora_reconnect!
-          end
-
-          raise e
-        end
-      end
-
-      def aurora_readonly_error?(message)
-        message.match?(AURORA_READONLY_ERROR)
-      end
-
-      def aurora_connection_error?(message)
-        AURORA_CONNECTION_ERRORS.any? do |matching_str|
-          message.include?(matching_str)
-        end
-      end
-
-      def aurora_wait_for_availability_after(error)
-        warn "[mysql2-aurora] auto reconnect origin error: #{error.message}, max retries: #{@max_retry}"
-        try_count = 1
-        begin
-          retry_interval_seconds = [1.5 * (try_count - 1), 10].min
-
-          warn "[mysql2-aurora] Retry after #{retry_interval_seconds}seconds"
-          sleep retry_interval_seconds
-          check_client = ::Mysql2::Aurora::ORIGINAL_CLIENT_CLASS.new(@opts)
-
-          if aurora_readonly_error?(error.message)
-            # if error was a readonly type, it must check that we are not being
-            # reconnected to a slave, so we ensure that we are connected to a
-            # master node by checking 'innodb_read_only' MySQL's variable
-            # it must be set to 'OFF' if we are on the master
-            show_variables_res = check_client.query(
-              format(
-                AURORA_READONLY_CHECK_QUERY, ::Mysql2::Aurora.read_only_variable
-              ),
-              as: :array
-            ).to_a
-
-            if show_variables_res.length == 0 ||
-              show_variables_res[0][1].to_s.upcase != 'OFF'
-              raise AuroraReadOnlyError, show_variables_res[0][1]
-            end
-          else
-            check_client.ping
-          end
-        rescue ::Mysql2::Error, AuroraReadOnlyError => e
-          warn "[mysql2-aurora] auto reconnect error: #{e.message}"
-          try_count += 1
-          retry if try_count <= @max_retry
-        end
-=======
         rescue Mysql2::Error => e
           raise e unless e.message&.include?('--read-only')
 
@@ -155,7 +78,6 @@
         query_options = (@client&.query_options&.dup || {})
 
         disconnect!
->>>>>>> 3d8f11b9
 
         warn "[mysql2-aurora] auto-reconnect success"
       end
